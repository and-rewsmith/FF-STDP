--- conflicted
+++ resolved
@@ -409,14 +409,16 @@
             self.layer_settings.batch_size, self.layer_settings.size)
         assert second_term_no_filter.shape == (self.layer_settings.batch_size,
                                                self.layer_settings.size, from_layer_size)
-<<<<<<< HEAD
         assert second_term_alpha.shape == (self.layer_settings.batch_size,
                                            self.layer_settings.size, from_layer_size)
 
         # update weights
         dw_dt = self.layer_settings.learning_rate * (first_term_alpha *
                                                      second_term_alpha)
-        dw_dt = dw_dt.sum(0) / dw_dt.shape[0] * mask
+
+        dw_dt = dw_dt.sum(0) / dw_dt.shape[0]
+        if from_layer is not None:
+            dw_dt = dw_dt * mask
 
         match synaptic_update_type:
             case SynapticUpdateType.RECURRENT:
@@ -454,63 +456,11 @@
                 second_term=second_term,
             )
 
-            # TODO: Remove this when we decouple the logging for the
-            # pointcloud benchmark from the model code
-            self.data: torch.Tensor = data
+            # TODO: re-enable when we have a logging fn
+            #
+            # self.data: torch.Tensor = data
             # self.__log_equation_context(
             #     synaptic_weight_equation, dw_dt, spike, self.lif.mem())
-=======
-
-            # update weights
-            dw_dt = self.layer_settings.learning_rate * (first_term_alpha *
-                                                         second_term_alpha)
-
-            dw_dt = dw_dt.sum(0) / dw_dt.shape[0]
-            if from_layer is not None:
-                dw_dt = dw_dt * mask
-
-            match synaptic_update_type:
-                case SynapticUpdateType.RECURRENT:
-                    weight_ref = self.recurrent_weights
-                case SynapticUpdateType.FORWARD:
-                    weight_ref = self.forward_weights
-                case SynapticUpdateType.BACKWARD:
-                    weight_ref = self.backward_weights
-                case _:
-                    raise ValueError("Invalid synaptic update type")
-
-            weight_ref.linear.weight += dw_dt
-            clamped_weights = torch.clamp(weight_ref.linear.weight, min=0)
-            weight_ref.linear.weight = torch.nn.Parameter(clamped_weights)
-
-            # only log for first layer and forward connections
-            # TODO: remove or refactor when learning rule is stable
-            if self.prev_layer is None and synaptic_update_type == SynapticUpdateType.FORWARD:
-                first_term = ExcitatorySynapticWeightEquation.FirstTerm(
-                    alpha_filter=first_term_alpha,
-                    epsilon_filter=first_term_epsilon,
-                    no_filter=first_term_no_filter,
-                    f_prime_u_i=f_prime_u_i,
-                    from_layer_most_recent_spike=from_layer_most_recent_spike
-                )
-                second_term = ExcitatorySynapticWeightEquation.SecondTerm(
-                    alpha_filter=second_term_alpha,
-                    no_filter=second_term_no_filter,
-                    prediction_error=second_term_prediction_error,
-                    deviation_scale=second_term_deviation_scale,
-                    deviation=second_term_deviation
-                )
-                synaptic_weight_equation = ExcitatorySynapticWeightEquation(
-                    first_term=first_term,
-                    second_term=second_term,
-                )
-
-                # TODO: re-enable when we have a logging fn
-                #
-                # self.data: torch.Tensor = data
-                # self.__log_equation_context(
-                #     synaptic_weight_equation, dw_dt, spike, self.lif.mem())
->>>>>>> 88ad9ca9
 
     def train_inhibitory_from_layer(self, synaptic_update_type: SynapticUpdateType, spike: torch.Tensor,
                                     from_layer: Self) -> None:
@@ -568,37 +518,26 @@
         weight_ref.linear.weight = torch.nn.Parameter(clamped_weights)
 
     def train_synapses(self, spike: torch.Tensor, data: torch.Tensor) -> None:
-        with torch.no_grad():
-            # recurrent connections always trained
+        # recurrent connections always trained
+        self.train_excitatory_from_layer(
+            SynapticUpdateType.RECURRENT,
+            spike,
+            self.recurrent_filter_group,
+            self,
+            data)
+        self.train_inhibitory_from_layer(
+            SynapticUpdateType.RECURRENT, spike, self)
+
+        if self.next_layer is not None:
             self.train_excitatory_from_layer(
-                SynapticUpdateType.RECURRENT,
-                spike,
-                self.recurrent_filter_group,
-                self,
-                data)
+                SynapticUpdateType.BACKWARD, spike, self.backward_filter_group, self.next_layer, data)
             self.train_inhibitory_from_layer(
-                SynapticUpdateType.RECURRENT, spike, self)
-
-            if self.next_layer is not None:
-                self.train_excitatory_from_layer(
-                    SynapticUpdateType.BACKWARD, spike, self.backward_filter_group, self.next_layer, data)
-                self.train_inhibitory_from_layer(
-                    SynapticUpdateType.BACKWARD, spike, self.next_layer)
-
-<<<<<<< HEAD
-            # if prev layer is None then forward connections driven by data
-            self.train_excitatory_from_layer(SynapticUpdateType.FORWARD, spike,
-                                             self.forward_filter_group, self.prev_layer, data)
-
-            # no forward connections from data are treated as inhibitory
-            if self.prev_layer is not None:
-                self.train_inhibitory_from_layer(
-                    SynapticUpdateType.FORWARD, spike, self.prev_layer)
-
-            logging.debug(f"trained layer {self.layer_settings.layer_id} synapses")
-=======
+                SynapticUpdateType.BACKWARD, spike, self.next_layer)
+
+        # if prev layer is None then forward connections driven by data
+        self.train_excitatory_from_layer(SynapticUpdateType.FORWARD, spike,
+                                         self.forward_filter_group, self.prev_layer, data)
         # no forward connections from data are treated as inhibitory
         if self.prev_layer is not None:
             self.train_inhibitory_from_layer(
-                SynapticUpdateType.FORWARD, spike, self.prev_layer)
->>>>>>> 88ad9ca9
+                SynapticUpdateType.FORWARD, spike, self.prev_layer)