import math
from typing import Any, Optional
import snntorch as snn
import torch

<<<<<<< HEAD
# class

=======
>>>>>>> a2f6c3a2

class MovingAverageLIF(snn.LIF):
    def __init__(self, *args: Any, tau_mean: float, tau_var: float, **kwargs: Any) -> None:
        super(MovingAverageLIF, self).__init__(*args, **kwargs)
        self.spike_moving_average = SpikeMovingAverage(tau_mean=tau_mean)
        self.variance_moving_average = VarianceMovingAverage(tau_var=tau_var)

    def forward(self, input: torch.Tensor) -> torch.Tensor:
        spike: torch.Tensor = super(MovingAverageLIF, self).forward(input)

        mean_spike = self.spike_moving_average.apply(spike)
        self.variance_moving_average.apply(spike, mean_spike)

        return spike

    def tracked_spike_moving_average(self) -> torch.Tensor:
        return self.spike_moving_average.tracked_value()

    def tracked_variance_moving_average(self) -> torch.Tensor:
        return self.variance_moving_average.tracked_value()


class TemporalFilter:

    def __init__(self, tau_rise: float, tau_fall: float) -> None:
        """
        tau_rise:
         * This controls how quickly the filter responds to an increase in the
           prediction error.
         * A smaller tau_rise means a faster response to changes, making the
           filter more sensitive to sudden increases in error.
         * A larger tau_rise will smooth out the response, making the filter
           less sensitive to abrupt changes.

        tau_fall:
         * This parameter determines the decay rate of the filter's response.
         * A smaller tau_fall will make the filter's response to decreases in
           the error signal more rapid.
         * A larger tau_fall will result in a slower decay, allowing the filter
           to retain the influence of past errors for longer.

        If you're dealing with high-frequency noise, you might start with a
        tau_rise that's quite small (fractions of the time step) to quickly
        adapt to changes, while tau_fall could be larger to prevent the filter
        from reacting too strongly to what might be noise. Conversely, for a
        system with slow-moving dynamics, you might choose larger values for
        both tau_rise and tau_fall to avoid reacting to insignificant changes.

        Zenke's paper uses:
         * alpha: tau_rise of 2ms and a tau_fall of 10ms
         * beta: tau_rise of 5ms and a tau_fall of 20ms

         TODO: Concern here is that we are initializing the rise and fall states
                with zeros, which might not be the best approach.
        """
        self.rise: Optional[torch.Tensor] = None
        self.fall: Optional[torch.Tensor] = None
        self.tau_rise = tau_rise
        self.tau_fall = tau_fall

    def apply(self, value: torch.Tensor, dt: float = 1) -> torch.Tensor:
        if self.rise is None:
            # Initialize rise based on the first error received
            self.rise = torch.zeros_like(value)

        if self.fall is None:
            # Initialize fall based on the first error received
            self.fall = torch.zeros_like(value)

        # Apply the exponential decay to the rise state and add the error
        self.rise = self.rise * math.exp(-dt / self.tau_rise) + value

        # Apply the exponential decay to the fall state and add the rise state
        self.fall = self.fall * math.exp(-dt / self.tau_fall) + self.rise

        return self.fall


class SpikeMovingAverage:

    def __init__(self, tau_mean: float = 600) -> None:
        """
        tau_mean:
         * A time constant that determines the smoothing factor for the moving average
           of spikes.
         * A smaller tau_mean will make the average more sensitive to recent spikes.
         * A larger tau_mean will give a smoother average that is less responsive to
           individual spikes, reflecting a longer-term average rate.

        Zenke's paper uses a tau_mean of 600s.

        TODO: Concern here is that we are initializing the mean state with zeros,
                which might not be the best approach.
        """
        self.mean: Optional[torch.Tensor] = None
        self.tau_mean = tau_mean

    def apply(self, spike: torch.Tensor, dt: float = 1) -> torch.Tensor:
        if self.mean is None:
            # Initialize mean based on the first spike received
            self.mean = torch.zeros_like(spike)

        # Apply the exponential decay to the mean state and add the new spike value
        self.mean += (dt / self.tau_mean) * (spike - self.mean)
        return self.mean

    def tracked_value(self) -> torch.Tensor:
        if self.mean is None:
            raise ValueError("No data has been received yet")

        return self.mean


class VarianceMovingAverage:

    def __init__(self, tau_var: float = .02) -> None:
        """
        tau_var:
         * A time constant that sets the smoothing factor for the moving average
           of the variance of spikes.
         * A smaller tau_var makes the variance more sensitive to recent fluctuations.
         * A larger tau_var results in a smoother variance calculation, less affected
           by short-term changes and more reflective of long-term variability.

        Zenke's paper uses a tau_var of 20ms.

        TODO: Concern here is that we are initializing the variance state with zeros,
                which might not be the best approach.
        """
        self.variance: Optional[torch.Tensor] = None
        self.tau_var: float = tau_var

    def apply(self, spike: torch.Tensor, spike_moving_average: torch.Tensor, dt: float = 1) -> torch.Tensor:
        if self.variance is None:
            # Initialize variance based on the first spike received
            self.variance = torch.zeros_like(spike)

        # Apply the exponential decay to the variance state and add the squared deviation
        self.variance += (dt / self.tau_var) * \
            ((spike - spike_moving_average) ** 2 - self.variance)

        return self.variance

    def tracked_value(self) -> torch.Tensor:
        if self.variance is None:
            raise ValueError("No data has been received yet")

        return self.variance<|MERGE_RESOLUTION|>--- conflicted
+++ resolved
@@ -3,11 +3,6 @@
 import snntorch as snn
 import torch
 
-<<<<<<< HEAD
-# class
-
-=======
->>>>>>> a2f6c3a2
 
 class MovingAverageLIF(snn.LIF):
     def __init__(self, *args: Any, tau_mean: float, tau_var: float, **kwargs: Any) -> None:
