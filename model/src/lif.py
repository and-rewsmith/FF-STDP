from typing import Optional

import torch
import torch.nn as nn


class SpikeOperator():
<<<<<<< HEAD

    @staticmethod
    def forward(mem: torch.Tensor,
                threshold: torch.Tensor) -> torch.Tensor:
        input = mem - threshold
        spk = torch.zeros_like(input)
        spk[input > 0] = 1.0
=======
    @staticmethod
    def forward(mem: torch.Tensor, threshold: torch.Tensor) -> torch.Tensor:
        spk = torch.where(mem > threshold, torch.as_tensor(1.0, device=mem.device),
                          torch.as_tensor(0.0, device=mem.device))
>>>>>>> 88ad9ca9
        return spk


class LIF(nn.Module):
    def __init__(self, beta: float, threshold_scale: float, threshold_decay: float, threshold: float = 1.0):
        """
        NOTE: Initialization of mem to zeros at initial forward pass will cause
        transient behavior

        NOTE: The membrane potential is not resting at a negative value, as it
        is in Zenke's work. This implementation may need to change.

        NOTE: The ordering of the following operations within a timestep is
        important. So we need to pick the correct ordering. The current
        implementation follows Zenke's work, HOWEVER, the membrane potential
        used in the learning rule is separate from this implementation, and may
        either use the `mem` or `prereset_mem`.

        Order of operations:
        1. Update membrane potential
        2. Spike if membrane potential exceeds threshold
        3. Reset the membrane potential if spiked
        """
        super(LIF, self).__init__()
        assert 0 <= beta <= 1, "beta must be in the range [0, 1]"
        assert threshold_scale >= 1, "threshold_scale must be greater than or equal to 1"
        assert 0 <= threshold_decay <= 1, "threshold_decay must be in the range [0, 1]"

        self.beta = beta
        self.threshold = threshold
<<<<<<< HEAD
        self.mem: Optional[torch.Tensor] = None
        self.prereset_mem: Optional[torch.Tensor] = None
=======
        self.threshold_scale = threshold_scale
        self.threshold_decay = threshold_decay
        self.spike_op = SpikeOperator.forward

        self.mem: torch.Tensor
        self.prereset_mem: torch.Tensor
        self.adaptive_threshold: torch.Tensor
>>>>>>> 88ad9ca9

    def forward(self, current: torch.Tensor) -> torch.Tensor:
        if not hasattr(self, 'mem'):
            self.mem = torch.zeros_like(current)
            self.prereset_mem = torch.zeros_like(current)
            self.adaptive_threshold = torch.full_like(current, self.threshold)

        # Update membrane potential: decay and add current
        self.mem = self.beta * self.mem + current
        self.prereset_mem = self.mem.clone()

<<<<<<< HEAD
        # Spike if membrane potential exceeds threshold
        spk: torch.Tensor = SpikeOperator.forward(self.mem, self.threshold)

        # Reset the membrane potential if spiked
        reset = spk * self.threshold
        self.mem -= reset  # type: ignore [operator]
=======
        # Spike if membrane potential exceeds adaptive threshold
        spk: torch.Tensor = self.spike_op(self.mem, self.adaptive_threshold)

        # Reset the membrane potential if spiked
        reset = spk * self.adaptive_threshold
        self.mem -= reset

        # Update adaptive threshold
        self.adaptive_threshold = torch.where(spk.bool(), self.adaptive_threshold * self.threshold_scale,
                                              self.adaptive_threshold * self.threshold_decay)
>>>>>>> 88ad9ca9

        return spk<|MERGE_RESOLUTION|>--- conflicted
+++ resolved
@@ -5,20 +5,10 @@
 
 
 class SpikeOperator():
-<<<<<<< HEAD
-
-    @staticmethod
-    def forward(mem: torch.Tensor,
-                threshold: torch.Tensor) -> torch.Tensor:
-        input = mem - threshold
-        spk = torch.zeros_like(input)
-        spk[input > 0] = 1.0
-=======
     @staticmethod
     def forward(mem: torch.Tensor, threshold: torch.Tensor) -> torch.Tensor:
         spk = torch.where(mem > threshold, torch.as_tensor(1.0, device=mem.device),
                           torch.as_tensor(0.0, device=mem.device))
->>>>>>> 88ad9ca9
         return spk
 
 
@@ -49,10 +39,6 @@
 
         self.beta = beta
         self.threshold = threshold
-<<<<<<< HEAD
-        self.mem: Optional[torch.Tensor] = None
-        self.prereset_mem: Optional[torch.Tensor] = None
-=======
         self.threshold_scale = threshold_scale
         self.threshold_decay = threshold_decay
         self.spike_op = SpikeOperator.forward
@@ -60,7 +46,6 @@
         self.mem: torch.Tensor
         self.prereset_mem: torch.Tensor
         self.adaptive_threshold: torch.Tensor
->>>>>>> 88ad9ca9
 
     def forward(self, current: torch.Tensor) -> torch.Tensor:
         if not hasattr(self, 'mem'):
@@ -72,14 +57,6 @@
         self.mem = self.beta * self.mem + current
         self.prereset_mem = self.mem.clone()
 
-<<<<<<< HEAD
-        # Spike if membrane potential exceeds threshold
-        spk: torch.Tensor = SpikeOperator.forward(self.mem, self.threshold)
-
-        # Reset the membrane potential if spiked
-        reset = spk * self.threshold
-        self.mem -= reset  # type: ignore [operator]
-=======
         # Spike if membrane potential exceeds adaptive threshold
         spk: torch.Tensor = self.spike_op(self.mem, self.adaptive_threshold)
 
@@ -90,6 +67,5 @@
         # Update adaptive threshold
         self.adaptive_threshold = torch.where(spk.bool(), self.adaptive_threshold * self.threshold_scale,
                                               self.adaptive_threshold * self.threshold_decay)
->>>>>>> 88ad9ca9
 
         return spk