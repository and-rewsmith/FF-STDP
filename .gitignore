env/
*.csv
*.egg-info
__pycache__
.mypy_cache
.pytest_cache
ci_log.txt
running_log.log
.DS_Store
*.log
*.prof

generated_artifacts/*
!generated_artifacts/README.md

wandb/
<<<<<<< HEAD

output/
baseline.prof

running_log*
=======
output/

*.log

*.png
>>>>>>> 88ad9ca9
<|MERGE_RESOLUTION|>--- conflicted
+++ resolved
@@ -1,4 +1,3 @@
-env/
 *.csv
 *.egg-info
 __pycache__
@@ -9,21 +8,14 @@
 .DS_Store
 *.log
 *.prof
+baseline.prof
+running_log*
+*.log
+*.png
+
+wandb/
+env/
+output/
 
 generated_artifacts/*
-!generated_artifacts/README.md
-
-wandb/
-<<<<<<< HEAD
-
-output/
-baseline.prof
-
-running_log*
-=======
-output/
-
-*.log
-
-*.png
->>>>>>> 88ad9ca9
+!generated_artifacts/README.md